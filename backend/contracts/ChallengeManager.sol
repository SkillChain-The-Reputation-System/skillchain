// SPDX-License-Identifier: MIT
pragma solidity ^0.8.0;
import "hardhat/console.sol";
import "./SolutionManager.sol";
import "./Constants.sol";
import "./ReputationManager.sol";
import "@openzeppelin/contracts/utils/math/Math.sol";

contract ChallengeManager {
    // ================= STRUCTS =================
    struct Challenge {
        uint256 id;
        address contributor;
        string title_url;
        string description_url;
        SystemEnums.Domain category;
        uint256 contribute_at;
        SystemEnums.ChallengeStatus status;
        uint256 quality_score;
        SystemEnums.DifficultyLevel difficulty_level;
        uint256 solve_time;
        uint256 completed;
    }

    struct ModeratorReview {
        address moderator;
        uint256 challenge_id;
        uint256 review_time;
        string review_txid;
        bool is_submitted;
        SystemEnums.QualityFactorAnswer relevance;
        SystemEnums.QualityFactorAnswer technical_correctness;
        SystemEnums.QualityFactorAnswer completeness;
        SystemEnums.QualityFactorAnswer clarity;
        SystemEnums.QualityFactorAnswer originality;
        SystemEnums.QualityFactorAnswer unbiased;
        SystemEnums.QualityFactorAnswer plagiarism_free;
        SystemEnums.DifficultyLevel suggested_difficulty;
        SystemEnums.Domain suggested_category;
        uint256 suggested_solve_time;
        uint256 review_score;
    }

    struct ReviewPool {
        address[] moderator_list;
        bool is_finalized;
        uint256 review_count;
        // Mapping: Moderator address -> Moderator review
        mapping(address => ModeratorReview) moderator_reviews;
        // Mapping: Moderator address -> Joined status
        mapping(address => bool) moderator_to_join_status;
    }

    // Struct for joined challenges preview in workspace
    struct JoinedChallengesPreview {
        uint256 challenge_id;
        string title_url;
        string description_url;
        SystemEnums.Domain domain;
        SystemEnums.SolutionProgress progress;
        uint256 joined_at;
        uint256 score;
    }

    // ================= STATE VARIABLES =================
    // Mapping: Challenge ID -> Challenge
    mapping(uint256 => Challenge) private challenges;
    // Mapping: Challenge ID -> Review Pool
    mapping(uint256 => ReviewPool) private review_pool;
    // Mapping: Contributor address -> Challenge IDs
    mapping(address => uint256[]) private contributor_to_challenges;
    // Mapping: Moderator address -> Challenge I@Ds
    mapping(address => uint256[]) private moderator_to_challenges;
    // Mapping: User address -> Joined challenge IDs
    mapping(address => uint256[]) private user_to_joined_challenges;
    // Mapping: Challenge ID -> Is pending
    mapping(uint256 => bool) is_pending_challenge;
    // Array of pending challenges
    uint256[] private pending_challenges;
    // Mapping: Challenge ID -> Is approved
    mapping(uint256 => bool) is_approved_challenge;
    // Array of approved challenges
    uint256[] private approved_challenges;

    ReputationManager private reputation_manager; // ReputationManager instance
    address private reputation_manager_address; // ReputationManager address
    SolutionManager private solution_manager; // SolutionManager instance
    address private solution_manager_address; // SolutionManager address

    uint256 public total_challenges = 0;

    // ================= EVENTS =================
    event ChallengeContributed(
        address indexed contributor,
        string title_url,
        string description_url,
        SystemEnums.Domain category,
        uint256 contribute_at
    );
    // Emitted when a moderator joins a review pool
    event ReviewPoolJoined(
        uint256 indexed challenge_id,
        address indexed moderator
    );

    event ChallengeFinalized(
        uint256 indexed challengeId,
        SystemEnums.ChallengeStatus status,
        uint256 averagePercent
    );

    event ChallengeJoinedByUser(
        address indexed user,
        uint256 challengeId,
        uint256 joinedAt
    );

    // ================= MODIFIER =================
    // Modifier to check if the challenge is finalized
    modifier onlyBeforeFinalized(uint256 challenge_id) {
        require(
            !review_pool[challenge_id].is_finalized,
            "Challenge already finalised"
        );
        _;
    }

    // ================= CONTRIBUTION METHODS =================
    function contributeChallenge(
        string calldata _title_url,
        string calldata _description_url,
        SystemEnums.Domain _category
    ) external {
        uint256 challengeId = total_challenges++;
        uint256 contributeAt = block.timestamp * 1000;

        // Create a challenge
        challenges[challengeId] = Challenge({
            id: challengeId,
            contributor: msg.sender,
            title_url: _title_url,
            description_url: _description_url,
            category: _category,
            contribute_at: contributeAt,
            status: SystemEnums.ChallengeStatus.PENDING,
            quality_score: 0,
            difficulty_level: SystemEnums.DifficultyLevel.EASY,
            solve_time: 0,
            completed: 0
        });

        // Mark contributor to this challenge
        contributor_to_challenges[msg.sender].push(challengeId);

        // Mark challenge is pending
        is_pending_challenge[challengeId] == true;
        pending_challenges.push(challengeId);

        console.log(
            "Challenge #%s contributed by %s at %s with:",
            challengeId,
            msg.sender,
            contributeAt
        );
        console.log("- Title url        : %s", _title_url);
        console.log("- Description url  : %s", _description_url);

        emit ChallengeContributed(
            msg.sender,
            _title_url,
            _description_url,
            _category,
            contributeAt
        );
    }

    // ================= MODERATION METHODS=================
    function joinReviewPool(
        uint256 _challenge_id,
        string calldata _review_txid
    ) public onlyBeforeFinalized(_challenge_id) {
        ReviewPool storage pool = review_pool[_challenge_id];

        // Prevent joining the review pool if maximum number of moderators is reached
        require(
            pool.moderator_list.length < SystemConsts.REVIEW_QUORUM,
            "Max moderators reached"
        );

        // Prevent duplicate joining of the same review pool
        require(
            pool.moderator_to_join_status[msg.sender] == false,
            "You have already joined this review pool."
        );

        // Prevent joining the review pool if the user is a contributor
        require(
            challenges[_challenge_id].contributor != msg.sender,
            "Contributor cannot join review pool"
        );

        // Add new challenge to the moderator's list of challenges
        moderator_to_challenges[msg.sender].push(_challenge_id);

        // Use a storage reference for cleaner access
        pool.moderator_list.push(msg.sender);
        pool.moderator_to_join_status[msg.sender] = true;

        ModeratorReview storage review = pool.moderator_reviews[msg.sender];
        review.moderator = msg.sender;
        review.challenge_id = _challenge_id;
        review.review_txid = _review_txid;

        emit ReviewPoolJoined(_challenge_id, msg.sender);
        console.log(
            "Moderator %s joined review pool for challenge #%s",
            msg.sender,
            _challenge_id
        );
    }

    function submitModeratorReview(
        uint256 _challenge_id,
        SystemEnums.QualityFactorAnswer _relevance,
        SystemEnums.QualityFactorAnswer _technical_correctness,
        SystemEnums.QualityFactorAnswer _completeness,
        SystemEnums.QualityFactorAnswer _clarity,
        SystemEnums.QualityFactorAnswer _originality,
        SystemEnums.QualityFactorAnswer _unbiased,
        SystemEnums.QualityFactorAnswer _plagiarism_free,
        SystemEnums.DifficultyLevel _suggested_difficulty,
        SystemEnums.Domain _suggested_category,
        uint256 _suggested_solve_time
    ) public onlyBeforeFinalized(_challenge_id) {
        ReviewPool storage pool = review_pool[_challenge_id];

        // Check if the moderator has joined the review pool
        require(
            pool.moderator_to_join_status[msg.sender] == true,
            "You have not joined this review pool."
        );

<<<<<<< HEAD
        // Add review_count if the moderator is submitting a review for the first time
        if (pool.moderator_reviews[msg.sender].review_time == 0) {
            pool.review_count++;
        }
=======
        // Moderator can only submit once
        require(
            review_pool[_challenge_id]
                .moderator_reviews[msg.sender]
                .is_submitted == false,
            "You have already submitted a review."
        );

        ReviewPool storage pool = review_pool[_challenge_id];

        // Increment the review count
        pool.review_count++;
>>>>>>> b0164125

        // Calculate the review score based on the quality factors
        uint256 review_score = ((uint256(_relevance) +
            uint256(_technical_correctness) +
            uint256(_completeness) +
            uint256(_clarity) +
            uint256(_originality) +
            uint256(_unbiased) +
            uint256(_plagiarism_free)) * 100) /
            SystemConsts.NUMBER_OF_QUALITY_FACTORS;

        // Update the moderator's review in the review pool
        ModeratorReview storage review = pool.moderator_reviews[msg.sender];
        review.review_time = block.timestamp;
        review.is_submitted = true;
        review.relevance = _relevance;
        review.technical_correctness = _technical_correctness;
        review.completeness = _completeness;
        review.clarity = _clarity;
        review.originality = _originality;
        review.unbiased = _unbiased;
        review.plagiarism_free = _plagiarism_free;
        review.suggested_difficulty = _suggested_difficulty;
        review.suggested_category = _suggested_category;
        review.suggested_solve_time = _suggested_solve_time;
        review.review_score = review_score;

        // Automatically finalize the review pool if the number of reviews reaches the quorum
        if (pool.review_count >= SystemConsts.REVIEW_QUORUM) {
            finalizeChallenge(_challenge_id, pool);
        }
    }

    function finalizeChallenge(
        uint256 _challenge_id,
        ReviewPool storage _pool
    ) internal {
        // Check if the challenge is already finalized
        require(!_pool.is_finalized, "Challenge already finalized");

<<<<<<< HEAD
        Challenge storage cl = challenges[_challenge_id];

        // Calculate the average score from the moderator reviews
        uint256 total_score = 0;
        uint256 total_reputation_weight = 0;

        for (uint256 i = 0; i < _pool.moderator_list.length; i++) {
            address moderator = _pool.moderator_list[i];
            ModeratorReview storage review = _pool.moderator_reviews[moderator];

            int256 moderator_domain_reputation = reputation_manager
                .getDomainReputation(
                    moderator,
                    cl.category // This is the category that contributor suggested
                );

            uint256 reputation_weight = SystemConsts
                .REPUTATION_WEIGHT_FOR_SCORING +
                uint256(moderator_domain_reputation);

            total_score += review.review_score * reputation_weight;
            total_reputation_weight += reputation_weight;
        }
=======
        // Consolidate the challenge category, difficulty level and estimated solve time
        challenges[_challenge_id].category = _consolidateChallengeCategory(
            _challenge_id,
            _pool
        );
        console.log(
            "Final category for challenge #%s: %s",
            _challenge_id,
            uint256(challenges[_challenge_id].category)
        );

        challenges[_challenge_id]
            .difficulty_level = _consolidateChallengeDifficulty(
            _challenge_id,
            _pool
        );
        console.log(
            "Final difficulty level for challenge #%s: %s",
            _challenge_id,
            uint256(challenges[_challenge_id].difficulty_level)
        );

        challenges[_challenge_id].solve_time = _consolidateChallengeSolveTime(
            _challenge_id,
            _pool
        );
        console.log(
            "Final estimated solve time for challenge #%s: %s",
            _challenge_id,
            challenges[_challenge_id].solve_time
        );
>>>>>>> b0164125

        // Consolidate average score of challenge
        uint256 average_score = _consolidateWeightedAverageScore(
            _challenge_id,
            _pool
        );

        console.log(
            "Average score for challenge #%s: %s",
            _challenge_id,
            average_score
        );

        // Update the challenge status based on the average score
        if (average_score >= SystemConsts.REVIEW_THRESHOLD) {
            cl.status = SystemEnums.ChallengeStatus.APPROVED;
            // Mark challenge is approved
            is_approved_challenge[_challenge_id] == true;
            approved_challenges.push(_challenge_id);
        } else {
            cl.status = SystemEnums.ChallengeStatus.REJECTED;
        }
        cl.quality_score = average_score;

        // Remove challenge from pending tracking
        is_pending_challenge[_challenge_id] == false;
        // Remove challenge from spending_challenges array
        for (uint256 i = 0; i < pending_challenges.length; i++) {
            if (pending_challenges[i] == _challenge_id) {
                // Replace with the last element and pop
                pending_challenges[i] = pending_challenges[
                    pending_challenges.length - 1
                ];
                pending_challenges.pop();
                break;
            }
        }

        // Mark the review pool as finalized
        _pool.is_finalized = true;

<<<<<<< HEAD
        // TODO: Update the challenge's difficulty level and solve time based on the moderator's suggestions

        emit ChallengeFinalized(_challenge_id, cl.status, cl.quality_score);

        // Update contributor's and moderators' reputation scores
        if (reputation_manager_address != address(0)) {
=======
        emit ChallengeFinalized(
            _challenge_id,
            challenges[_challenge_id].status,
            challenges[_challenge_id].quality_score
        );

        // Update contributor's and moderators' reputation scores
        if (reputation_manager_address != address(0)) {
            Challenge storage challenge_data = challenges[_challenge_id];
>>>>>>> b0164125
            console.log(
                "Executing reputation update for contributor of challenge #%s",
                _challenge_id
            );
            reputation_manager.updateContributionReputation(
<<<<<<< HEAD
                cl.contributor,
                cl.category,
                cl.quality_score,
                SystemConsts.THRESHOLD_OF_CHALLENGE_QUALITY_SCORE,
                SystemConsts.SCALING_CONSTANT_FOR_CONTRIBUTION,
                cl.difficulty_level
=======
                challenge_data.contributor,
                challenge_data.category,
                challenge_data.quality_score,
                SystemConsts.THRESHOLD_OF_CHALLENGE_QUALITY_SCORE,
                SystemConsts.SCALING_CONSTANT_FOR_CONTRIBUTION,
                challenge_data.difficulty_level
>>>>>>> b0164125
            );

            for (uint256 i = 0; i < _pool.moderator_list.length; i++) {
                console.log(
                    "Executing reputation update for moderator %s",
                    _pool.moderator_list[i]
                );
                address moderator_address = _pool.moderator_list[i];
                ModeratorReview storage review = _pool.moderator_reviews[
                    moderator_address
                ];
                reputation_manager.updateModerationReputation(
                    moderator_address,
                    cl.category, // challenge category (have finalized), not suggested_category from review
                    cl.quality_score,
                    review.review_score,
                    SystemConsts.THRESHOLD_OF_MODERATION_DEVIATION,
                    SystemConsts.SCALING_CONSTANT_FOR_MODERATION
                );
            }
        }
    }

    function userJoinChallenge(
        uint256 _challenge_id,
        string calldata _solution_base_txid
    ) external {
        // Check if challenge id exists
        require(_challenge_id < total_challenges);

<<<<<<< HEAD
        // Check if user already joined this challenge
        require(
            !solution_manager.checkUserJoinedChallenge(
                msg.sender,
                _challenge_id
            )
=======
        require(
            solution_manager_address != address(0),
            "SolutionManager not set"
>>>>>>> b0164125
        );
        SolutionManager sm = solution_manager;

        require(!sm.checkUserJoinedChallenge(msg.sender, _challenge_id));

        uint256 joinAt = block.timestamp * 1000;

        solution_manager.createSolutionBase(
            msg.sender,
            _challenge_id,
            _solution_base_txid,
            joinAt
        );

        user_to_joined_challenges[msg.sender].push(_challenge_id);

        console.log(
            "User %s joined challenge %s at %s",
            msg.sender,
            _challenge_id,
            joinAt
        );

        emit ChallengeJoinedByUser(msg.sender, _challenge_id, joinAt);
    }

    function userCompleteChallenge(uint256 _challenge_id) external {
        // Check if challenge id exists
        require(_challenge_id < total_challenges);

        challenges[_challenge_id].completed++;
    }

    // ================= SETTER METHODS =================
    function setReputationManagerAddress(address _address) external {
        // TODO: Add access control (e.g., only owner)
        require(_address != address(0), "Invalid address");
        reputation_manager_address = _address;
        reputation_manager = ReputationManager(_address);
    }

    /**
     * @dev Set the SolutionManager contract address
     */
    function setSolutionManagerAddress(address _address) external {
        // TODO: Add access control (e.g., only owner)
        require(_address != address(0), "Invalid address");
        solution_manager_address = _address;
        solution_manager = SolutionManager(_address);
    }

    // ================= GETTER METHODS =================
    function getChallengesByContributor(
        address _contributor_address
    ) public view returns (Challenge[] memory) {
        uint256[] memory challengeIds = contributor_to_challenges[
            _contributor_address
        ];
        Challenge[] memory contributorChallenges = new Challenge[](
            challengeIds.length
        );

        for (uint256 i = 0; i < challengeIds.length; i++) {
            contributorChallenges[i] = challenges[challengeIds[i]];
        }

        console.log(
            "User %s had fetched %s contributed challenges",
            _contributor_address,
            challengeIds.length
        );

        return contributorChallenges;
    }

    function getPendingChallenges() public view returns (Challenge[] memory) {
        uint256 count = pending_challenges.length;
        Challenge[] memory pendingChallengeList = new Challenge[](count);

        for (uint256 i = 0; i < count; i++) {
            pendingChallengeList[i] = challenges[pending_challenges[i]];
        }

        console.log(
            "Smart contract %s had fetch %s pending challenges",
            msg.sender,
            pendingChallengeList.length
        );

        return pendingChallengeList;
    }

    function getApprovedChallenges() public view returns (Challenge[] memory) {
        uint256 count = approved_challenges.length;
        Challenge[] memory approvedChallengeList = new Challenge[](count);

        for (uint256 i = 0; i < count; i++) {
            approvedChallengeList[i] = challenges[approved_challenges[i]];
        }

        console.log(
            "Smart contract %s had fetch %s approved challenges",
            msg.sender,
            approvedChallengeList.length
        );

        return approvedChallengeList;
    }

    function getChallengesByModerator(
        address _moderator_address
    ) public view returns (Challenge[] memory) {
        uint256[] memory challenge_ids = moderator_to_challenges[
            _moderator_address
        ];
        Challenge[] memory moderator_challenges = new Challenge[](
            challenge_ids.length
        );

        for (uint256 i = 0; i < challenge_ids.length; i++) {
            moderator_challenges[i] = challenges[challenge_ids[i]];
        }

        console.log(
            "User %s had fetched %s moderated challenges",
            _moderator_address,
            challenge_ids.length
        );

        return moderator_challenges;
    }

    function getModeratorReviewOfChallenge(
        uint256 challenge_id,
        address _moderator_address
    ) public view returns (ModeratorReview memory) {
        console.log(
            "User %s had fetched review of challenge #%s",
            _moderator_address,
            challenge_id
        );
        return review_pool[challenge_id].moderator_reviews[_moderator_address];
    }

    function getChallengeById(
        uint256 _challenge_id
    ) public view returns (Challenge memory) {
        console.log(
            "User %s had fetched challenge #%s",
            msg.sender,
            _challenge_id
        );
        return challenges[_challenge_id];
    }

    function getChallengeTitleById(
        uint256 _challenge_id
    ) public view returns (string memory) {
        return challenges[_challenge_id].title_url;
    }

    function getChallengeDomainById(
        uint256 _challenge_id
    ) public view returns (SystemEnums.Domain) {
        return challenges[_challenge_id].category;
    }

    function getChallengeDifficultyById(
        uint256 _challenge_id
    ) public view returns (SystemEnums.DifficultyLevel) {
        return challenges[_challenge_id].difficulty_level;
    }

    function getJoinReviewPoolStatus(
        uint256 _challenge_id,
        address _moderator_address
    ) public view returns (bool) {
        return
            review_pool[_challenge_id].moderator_to_join_status[
                _moderator_address
            ];
    }

    function getReviewQuorum() public pure returns (uint256) {
        return SystemConsts.REVIEW_QUORUM;
    }

    function getReviewPoolSize(
        uint256 _challenge_id
    ) public view returns (uint256) {
        return review_pool[_challenge_id].moderator_list.length;
    }

    function getChallengeFinalizedStatus(
        uint256 _challenge_id
    ) public view returns (bool) {
        return review_pool[_challenge_id].is_finalized;
    }

    function getJoinedChallengesByUserForPreview(
        address _user_address
    ) public view returns (JoinedChallengesPreview[] memory) {
<<<<<<< HEAD
=======
        require(
            solution_manager_address != address(0),
            "SolutionManager not set"
        );
>>>>>>> b0164125
        uint256[] memory challengeIds = user_to_joined_challenges[
            _user_address
        ];

        JoinedChallengesPreview[]
            memory previewList = new JoinedChallengesPreview[](
                challengeIds.length
            );

        for (uint256 i = 0; i < challengeIds.length; i++) {
            uint256 id = challengeIds[i];
            Challenge storage cl = challenges[id];
            (
                uint256 created_at,
                SystemEnums.SolutionProgress progress,
                uint256 score
            ) = solution_manager.getSolutionPreviewByUserAndChallengeId(
                    _user_address,
                    id
                );

            previewList[i] = JoinedChallengesPreview({
                challenge_id: id,
                title_url: cl.title_url,
                description_url: cl.description_url,
                domain: cl.category,
                progress: progress,
                joined_at: created_at,
                score: score
            });
        }

        console.log(
            "User %s had fetched preview of joined challenges",
            _user_address
        );

        return previewList;
    }

    function getModeratorReviewTxId(
        address _moderator_address,
        uint256 _challenge_id
    ) public view returns (string memory) {
        // Moderator must have joined the review pool
        require(
            review_pool[_challenge_id].moderator_to_join_status[
                _moderator_address
            ],
            "Moderator has not joined the review pool"
        );

        return
            review_pool[_challenge_id]
                .moderator_reviews[_moderator_address]
                .review_txid;
    }

    // ================= SEEDING METHODS =================
    function seedChallenge(
        address _contributor,
        string calldata _title_url,
        string calldata _description_url,
        SystemEnums.Domain _category,
        uint256 _contribute_at,
        SystemEnums.ChallengeStatus _status,
        uint256 _quality_score,
        SystemEnums.DifficultyLevel _difficulty_level,
        uint256 _solve_time
    ) external {
        uint256 challengeId = total_challenges++;

        challenges[challengeId] = Challenge({
            id: challengeId,
            contributor: _contributor,
            title_url: _title_url,
            description_url: _description_url,
            category: _category,
            contribute_at: _contribute_at,
            status: _status,
            quality_score: _quality_score,
            difficulty_level: _difficulty_level,
            solve_time: _solve_time,
            completed: 0
        });

        contributor_to_challenges[_contributor].push(challengeId);

        if (_status == SystemEnums.ChallengeStatus.PENDING) {
            is_pending_challenge[challengeId] == true;
            pending_challenges.push(challengeId);
        } else if (_status == SystemEnums.ChallengeStatus.APPROVED) {
            is_approved_challenge[challengeId] == true;
            approved_challenges.push(challengeId);
        }

        console.log(
            "Challenge #%s seeded by %s at %s with:",
            challengeId,
            _contributor,
            _contribute_at
        );
        console.log("- Title url        : %s", _title_url);
        console.log("- Description url  : %s", _description_url);
    }

    // ================== INTERNAL METHODS =================

    /**
     * @dev Computes a reputation weight based on domain reputation
     * @param domain_reputation The domain-specific reputation score of a moderator
     * @return The calculated reputation weight used for weighted average scoring
     *
     * The weight is calculated using a logarithmic scale to prevent
     * participants with very high reputation from dominating the scoring.
     * Base weight constant is added to ensure minimum influence.
     *
     * The mathematical formula used:
     * $W = W_{base} + \log_2(W_{base} + R_{domain})$
     *
     * Where:
     * - $W$ is the final reputation weight
     * - $W_{base}$ is the base reputation weight constant (bootstrap weight)
     * - $R_{domain}$ is the domain-specific reputation score
     */
    function _computeReputationWeight(
        int256 domain_reputation
    ) internal pure returns (uint256) {
        uint256 reputation_weight = SystemConsts.REPUTATION_WEIGHT_FOR_SCORING +
            Math.log2(
                SystemConsts.REPUTATION_WEIGHT_FOR_SCORING +
                    uint256(domain_reputation)
            );
        return reputation_weight;
    }

    /**
     * @dev Consolidates the final category (domain) for a challenge based on moderator suggestions
     * @param _challenge_id The ID of the challenge being reviewed
     * @param _pool The review pool containing moderator reviews
     * @return The final determined category for the challenge
     *
     * The function uses a weighted voting system where each moderator's vote is weighted
     * by their reputation in the specific domain they suggested. A category is selected
     * if it receives a supermajority of the weighted votes (more than 50% of total weight).
     * If no category achieves a supermajority, the original category suggested by the
     * contributor is maintained.
     */
    function _consolidateChallengeCategory(
        uint256 _challenge_id,
        ReviewPool storage _pool
    ) internal view returns (SystemEnums.Domain) {
        SystemEnums.Domain final_category = challenges[_challenge_id].category; // Default to contributor's suggested category
        uint256[] memory accumulated_weights = new uint256[](
            SystemConsts.N_DOMAIN
        );
        uint256 total_weight_sum = 0;

        for (uint256 i = 0; i < _pool.moderator_list.length; i++) {
            address moderator = _pool.moderator_list[i];
            ModeratorReview storage review = _pool.moderator_reviews[moderator];
            int256 moderator_domain_reputation = reputation_manager
                .getDomainReputation(
                    moderator,
                    review.suggested_category // Moderator suggested category
                );
            require(
                moderator_domain_reputation >= 0,
                "ERROR: Negative domain reputation"
            );
            uint256 weight = _computeReputationWeight(
                moderator_domain_reputation
            );
            accumulated_weights[uint256(review.suggested_category)] += weight;
            total_weight_sum += weight;
        }

        for (uint256 i = 0; i < accumulated_weights.length; i++) {
            if (accumulated_weights[i] * 2 > total_weight_sum) {
                final_category = SystemEnums.Domain(i);
            }
        }

        return final_category;
    }

    /**
     * @dev Consolidates the final difficulty level for a challenge based on moderator suggestions
     * @param _challenge_id The ID of the challenge being reviewed
     * @param _pool The review pool containing moderator reviews
     * @return The final determined difficulty level for the challenge
     *
     * The function uses a weighted voting system where each moderator's vote is weighted
     * by their reputation in the challenge's domain. The final difficulty level is selected
     * based on which difficulty level received the highest weighted vote total.
     *
     * Algorithm:
     * 1. Start with the challenge's default difficulty level
     * 2. Accumulate weighted votes for each suggested difficulty level
     * 3. For each moderator:
     *    - Get their domain reputation for the challenge's category
     *    - Calculate their reputation weight
     *    - Add the weight to their suggested difficulty level
     * 4. Select the difficulty level with the highest accumulated weight
     */
    function _consolidateChallengeDifficulty(
        uint256 _challenge_id,
        ReviewPool storage _pool
    ) internal view returns (SystemEnums.DifficultyLevel) {
        SystemEnums.DifficultyLevel final_difficulty = challenges[_challenge_id]
            .difficulty_level;
        uint256[] memory accumulated_weights = new uint256[](
            SystemConsts.N_DIFFICULTY_LEVEL
        );

        // Accumulate weights for each suggested difficulty
        for (uint256 i = 0; i < _pool.moderator_list.length; i++) {
            address moderator = _pool.moderator_list[i];
            ModeratorReview storage review = _pool.moderator_reviews[moderator];
            int256 domainRep = reputation_manager.getDomainReputation(
                moderator,
                challenges[_challenge_id].category // Aggregated challenge category
            );
            require(domainRep >= 0, "ERROR: Negative domain reputation");
            uint256 weight = _computeReputationWeight(domainRep);
            accumulated_weights[uint256(review.suggested_difficulty)] += weight;
        }

        for (uint256 i = 0; i < SystemConsts.N_DIFFICULTY_LEVEL; i++) {
            if (
                accumulated_weights[i] >
                accumulated_weights[uint256(final_difficulty)]
            ) {
                final_difficulty = SystemEnums.DifficultyLevel(i);
            }
        }

        return final_difficulty;
    }

    /**
     * @dev Calculates the weighted average score from moderator reviews for a challenge
     * @param _challenge_id The ID of the challenge being reviewed
     * @param _pool The review pool containing moderator reviews
     * @return The weighted average score
     */
    function _consolidateWeightedAverageScore(
        uint256 _challenge_id,
        ReviewPool storage _pool
    ) internal view returns (uint256) {
        uint256 total_weighted_score = 0;
        uint256 total_weight = 0;
        for (uint256 i = 0; i < _pool.moderator_list.length; i++) {
            ModeratorReview storage review = _pool.moderator_reviews[
                _pool.moderator_list[i]
            ];
            int256 moderator_domain_reputation = reputation_manager
                .getDomainReputation(
                    review.moderator,
                    challenges[_challenge_id].category // Aggregated challenge category
                );
            uint256 reputation_weight = _computeReputationWeight(
                moderator_domain_reputation
            );
            total_weighted_score += review.review_score * reputation_weight;
            total_weight += reputation_weight;
        }
        if (total_weight == 0) {
            return 0;
        }
        return total_weighted_score / total_weight;
    }

    /**
     * @dev Consolidates the final estimated solve time for a challenge based on moderator suggestions
     * @param _challenge_id The ID of the challenge being reviewed
     * @param _pool The review pool containing moderator reviews
     * @return The weighted average of suggested solve times
     *
     * Aggregates moderator suggested solve times weighted by their domain reputation.
     */
    function _consolidateChallengeSolveTime(
        uint256 _challenge_id,
        ReviewPool storage _pool
    ) internal view returns (uint256) {
        uint256 total_weighted_time = 0;
        uint256 total_weight = 0;
        // Use the aggregated category for reputation lookup
        SystemEnums.Domain category = challenges[_challenge_id].category;

        for (uint256 i = 0; i < _pool.moderator_list.length; i++) {
            address moderator = _pool.moderator_list[i];
            ModeratorReview storage review = _pool.moderator_reviews[moderator];
            int256 moderator_domain_reputation = reputation_manager
                .getDomainReputation(moderator, category);
            require(
                moderator_domain_reputation >= 0,
                "ERROR: Negative domain reputation"
            );
            uint256 weight = _computeReputationWeight(
                moderator_domain_reputation
            );
            total_weighted_time += weight * review.suggested_solve_time;
            total_weight += weight;
        }

        if (total_weight == 0) {
            return 0;
        }
        return total_weighted_time / total_weight;
    }
}<|MERGE_RESOLUTION|>--- conflicted
+++ resolved
@@ -240,12 +240,6 @@
             "You have not joined this review pool."
         );
 
-<<<<<<< HEAD
-        // Add review_count if the moderator is submitting a review for the first time
-        if (pool.moderator_reviews[msg.sender].review_time == 0) {
-            pool.review_count++;
-        }
-=======
         // Moderator can only submit once
         require(
             review_pool[_challenge_id]
@@ -254,11 +248,8 @@
             "You have already submitted a review."
         );
 
-        ReviewPool storage pool = review_pool[_challenge_id];
-
         // Increment the review count
         pool.review_count++;
->>>>>>> b0164125
 
         // Calculate the review score based on the quality factors
         uint256 review_score = ((uint256(_relevance) +
@@ -299,44 +290,17 @@
         // Check if the challenge is already finalized
         require(!_pool.is_finalized, "Challenge already finalized");
 
-<<<<<<< HEAD
         Challenge storage cl = challenges[_challenge_id];
 
-        // Calculate the average score from the moderator reviews
-        uint256 total_score = 0;
-        uint256 total_reputation_weight = 0;
-
-        for (uint256 i = 0; i < _pool.moderator_list.length; i++) {
-            address moderator = _pool.moderator_list[i];
-            ModeratorReview storage review = _pool.moderator_reviews[moderator];
-
-            int256 moderator_domain_reputation = reputation_manager
-                .getDomainReputation(
-                    moderator,
-                    cl.category // This is the category that contributor suggested
-                );
-
-            uint256 reputation_weight = SystemConsts
-                .REPUTATION_WEIGHT_FOR_SCORING +
-                uint256(moderator_domain_reputation);
-
-            total_score += review.review_score * reputation_weight;
-            total_reputation_weight += reputation_weight;
-        }
-=======
         // Consolidate the challenge category, difficulty level and estimated solve time
-        challenges[_challenge_id].category = _consolidateChallengeCategory(
-            _challenge_id,
-            _pool
-        );
+        cl.category = _consolidateChallengeCategory(_challenge_id, _pool);
         console.log(
             "Final category for challenge #%s: %s",
             _challenge_id,
             uint256(challenges[_challenge_id].category)
         );
 
-        challenges[_challenge_id]
-            .difficulty_level = _consolidateChallengeDifficulty(
+        cl.difficulty_level = _consolidateChallengeDifficulty(
             _challenge_id,
             _pool
         );
@@ -346,16 +310,12 @@
             uint256(challenges[_challenge_id].difficulty_level)
         );
 
-        challenges[_challenge_id].solve_time = _consolidateChallengeSolveTime(
-            _challenge_id,
-            _pool
-        );
+        cl.solve_time = _consolidateChallengeSolveTime(_challenge_id, _pool);
         console.log(
             "Final estimated solve time for challenge #%s: %s",
             _challenge_id,
             challenges[_challenge_id].solve_time
         );
->>>>>>> b0164125
 
         // Consolidate average score of challenge
         uint256 average_score = _consolidateWeightedAverageScore(
@@ -397,44 +357,21 @@
         // Mark the review pool as finalized
         _pool.is_finalized = true;
 
-<<<<<<< HEAD
-        // TODO: Update the challenge's difficulty level and solve time based on the moderator's suggestions
-
         emit ChallengeFinalized(_challenge_id, cl.status, cl.quality_score);
 
         // Update contributor's and moderators' reputation scores
         if (reputation_manager_address != address(0)) {
-=======
-        emit ChallengeFinalized(
-            _challenge_id,
-            challenges[_challenge_id].status,
-            challenges[_challenge_id].quality_score
-        );
-
-        // Update contributor's and moderators' reputation scores
-        if (reputation_manager_address != address(0)) {
-            Challenge storage challenge_data = challenges[_challenge_id];
->>>>>>> b0164125
             console.log(
                 "Executing reputation update for contributor of challenge #%s",
                 _challenge_id
             );
             reputation_manager.updateContributionReputation(
-<<<<<<< HEAD
                 cl.contributor,
                 cl.category,
                 cl.quality_score,
                 SystemConsts.THRESHOLD_OF_CHALLENGE_QUALITY_SCORE,
                 SystemConsts.SCALING_CONSTANT_FOR_CONTRIBUTION,
                 cl.difficulty_level
-=======
-                challenge_data.contributor,
-                challenge_data.category,
-                challenge_data.quality_score,
-                SystemConsts.THRESHOLD_OF_CHALLENGE_QUALITY_SCORE,
-                SystemConsts.SCALING_CONSTANT_FOR_CONTRIBUTION,
-                challenge_data.difficulty_level
->>>>>>> b0164125
             );
 
             for (uint256 i = 0; i < _pool.moderator_list.length; i++) {
@@ -465,22 +402,13 @@
         // Check if challenge id exists
         require(_challenge_id < total_challenges);
 
-<<<<<<< HEAD
         // Check if user already joined this challenge
         require(
             !solution_manager.checkUserJoinedChallenge(
                 msg.sender,
                 _challenge_id
             )
-=======
-        require(
-            solution_manager_address != address(0),
-            "SolutionManager not set"
->>>>>>> b0164125
-        );
-        SolutionManager sm = solution_manager;
-
-        require(!sm.checkUserJoinedChallenge(msg.sender, _challenge_id));
+        );
 
         uint256 joinAt = block.timestamp * 1000;
 
@@ -679,13 +607,10 @@
     function getJoinedChallengesByUserForPreview(
         address _user_address
     ) public view returns (JoinedChallengesPreview[] memory) {
-<<<<<<< HEAD
-=======
         require(
             solution_manager_address != address(0),
             "SolutionManager not set"
         );
->>>>>>> b0164125
         uint256[] memory challengeIds = user_to_joined_challenges[
             _user_address
         ];
