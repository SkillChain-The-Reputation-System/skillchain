--- conflicted
+++ resolved
@@ -12,23 +12,16 @@
   FetchUserDataOnChainOutput,
   ModeratorReview,
   SolutionInterface,
-<<<<<<< HEAD
+  ReviewData,
   UnderReviewSolutionPreview,
   SolutionReviewPool,
   EvaluationInterface
-=======
-  ReviewData,
->>>>>>> b0164125
 } from "./interfaces";
 import { fetchJsonDataOffChain, fetchStringDataOffChain } from "./fetching-offchain-data-utils";
 import {
   QualityFactorAnswer,
   ChallengeDifficultyLevel,
-<<<<<<< HEAD
-  Domain,
-=======
   Domain
->>>>>>> b0164125
 } from "@/constants/system";
 
 
