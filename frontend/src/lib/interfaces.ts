--- conflicted
+++ resolved
@@ -71,7 +71,19 @@
     score: number;
 }
 
-<<<<<<< HEAD
+export interface ReviewData {
+    relevance: QualityFactorAnswer;
+    technical_correctness: QualityFactorAnswer;
+    completeness: QualityFactorAnswer;
+    clarity: QualityFactorAnswer;
+    originality: QualityFactorAnswer;
+    unbiased: QualityFactorAnswer;
+    plagiarism_free: QualityFactorAnswer;
+    suggested_difficulty: ChallengeDifficultyLevel;
+    suggested_category: Domain;
+    suggested_solve_time: number;
+}
+
 export interface UnderReviewSolutionPreview {
     solutionId: string;
     submitter: string | undefined;
@@ -96,18 +108,4 @@
     isSubmitted: boolean;
     score: number | undefined;
     submittedAt: number | undefined;
-=======
-
-export interface ReviewData {
-  relevance: QualityFactorAnswer;
-  technical_correctness: QualityFactorAnswer;
-  completeness: QualityFactorAnswer;
-  clarity: QualityFactorAnswer;
-  originality: QualityFactorAnswer;
-  unbiased: QualityFactorAnswer;
-  plagiarism_free: QualityFactorAnswer;
-  suggested_difficulty: ChallengeDifficultyLevel;
-  suggested_category: Domain;
-  suggested_solve_time: number;
->>>>>>> b0164125
 }